name: Publish Helm Chart

on:
<<<<<<< HEAD
=======
  push:
    branches:
      - main
    paths:
      - "chart/**"
      - ".github/workflows/chart-publish.yml"
>>>>>>> c250f773
  release:
    types: [published]

permissions:
  contents: read
  packages: write

jobs:
  publish:
    runs-on: ubuntu-latest
    steps:
      - name: Checkout
        uses: actions/checkout@v4

      - name: Set up Helm
        uses: azure/setup-helm@v4
        with:
          version: v3.14.4

      - name: Log in to GHCR
        env:
          HELM_EXPERIMENTAL_OCI: 1
        run: |
          echo "${{ secrets.GITHUB_TOKEN }}" | helm registry login ghcr.io -u "${{ github.actor }}" --password-stdin

      - name: Determine chart tag
        id: vars
        run: |
<<<<<<< HEAD
          # Use the chart's own version from Chart.yaml
          CHART_FILE="chart/proxmox-name-sync-controller/Chart.yaml"
          CHART_VERSION=$(grep '^version:' "$CHART_FILE" | awk '{print $2}')
          RELEASE_TAG="${{ github.event.release.tag_name }}"
          
          echo "chart_version=${CHART_VERSION}" >> "$GITHUB_OUTPUT"
          echo "release_tag=${RELEASE_TAG}" >> "$GITHUB_OUTPUT"
          echo "Publishing chart version: $CHART_VERSION for release: $RELEASE_TAG"
          echo "Note: Chart versions are validated on PRs to prevent overwrites"
=======
          if [[ "${{ github.event_name }}" == "release" ]]; then
            # For releases, use the release tag
            TAG="${{ github.event.release.tag_name }}"
            echo "tag=${TAG}" >> "$GITHUB_OUTPUT"
            echo "push_latest=false" >> "$GITHUB_OUTPUT"
          else
            # For main branch pushes, use first 5 chars of commit SHA
            TAG="$(echo "${GITHUB_SHA}" | cut -c1-5)"
            echo "tag=${TAG}" >> "$GITHUB_OUTPUT"
            echo "push_latest=true" >> "$GITHUB_OUTPUT"
          fi
>>>>>>> c250f773

      - name: Get chart name and dir
        id: chart
        run: |
          CHART_DIR="chart/proxmox-name-sync-controller"
          CHART_NAME=$(grep '^name:' "$CHART_DIR/Chart.yaml" | awk '{print $2}')
          echo "dir=${CHART_DIR}" >> "$GITHUB_OUTPUT"
          echo "name=${CHART_NAME}" >> "$GITHUB_OUTPUT"

      - name: Package chart
        run: |
          mkdir -p dist
          helm dependency build "${{ steps.chart.outputs.dir }}" || true
          helm package "${{ steps.chart.outputs.dir }}" \
            --version "${{ steps.vars.outputs.chart_version }}" \
            --app-version "${{ steps.vars.outputs.release_tag }}" \
            --destination dist

      - name: Push chart to GHCR
        run: |
<<<<<<< HEAD
          helm push "dist/${{ steps.chart.outputs.name }}-${{ steps.vars.outputs.chart_version }}.tgz" "oci://ghcr.io/${{ github.repository }}"
=======
          helm push "dist/${{ steps.chart.outputs.name }}-${{ steps.vars.outputs.tag }}.tgz" "oci://ghcr.io/${{ github.repository }}"

      - name: Push latest tag for main branch
        if: steps.vars.outputs.push_latest == 'true'
        run: |
          # Create a copy of the chart with 'latest' version
          helm package "${{ steps.chart.outputs.dir }}" \
            --version "latest" \
            --app-version "${{ steps.vars.outputs.tag }}" \
            --destination dist
          helm push "dist/${{ steps.chart.outputs.name }}-latest.tgz" "oci://ghcr.io/${{ github.repository }}"

>>>>>>> c250f773
<|MERGE_RESOLUTION|>--- conflicted
+++ resolved
@@ -1,15 +1,6 @@
 name: Publish Helm Chart
 
 on:
-<<<<<<< HEAD
-=======
-  push:
-    branches:
-      - main
-    paths:
-      - "chart/**"
-      - ".github/workflows/chart-publish.yml"
->>>>>>> c250f773
   release:
     types: [published]
 
@@ -38,7 +29,6 @@
       - name: Determine chart tag
         id: vars
         run: |
-<<<<<<< HEAD
           # Use the chart's own version from Chart.yaml
           CHART_FILE="chart/proxmox-name-sync-controller/Chart.yaml"
           CHART_VERSION=$(grep '^version:' "$CHART_FILE" | awk '{print $2}')
@@ -48,19 +38,6 @@
           echo "release_tag=${RELEASE_TAG}" >> "$GITHUB_OUTPUT"
           echo "Publishing chart version: $CHART_VERSION for release: $RELEASE_TAG"
           echo "Note: Chart versions are validated on PRs to prevent overwrites"
-=======
-          if [[ "${{ github.event_name }}" == "release" ]]; then
-            # For releases, use the release tag
-            TAG="${{ github.event.release.tag_name }}"
-            echo "tag=${TAG}" >> "$GITHUB_OUTPUT"
-            echo "push_latest=false" >> "$GITHUB_OUTPUT"
-          else
-            # For main branch pushes, use first 5 chars of commit SHA
-            TAG="$(echo "${GITHUB_SHA}" | cut -c1-5)"
-            echo "tag=${TAG}" >> "$GITHUB_OUTPUT"
-            echo "push_latest=true" >> "$GITHUB_OUTPUT"
-          fi
->>>>>>> c250f773
 
       - name: Get chart name and dir
         id: chart
@@ -81,19 +58,4 @@
 
       - name: Push chart to GHCR
         run: |
-<<<<<<< HEAD
-          helm push "dist/${{ steps.chart.outputs.name }}-${{ steps.vars.outputs.chart_version }}.tgz" "oci://ghcr.io/${{ github.repository }}"
-=======
-          helm push "dist/${{ steps.chart.outputs.name }}-${{ steps.vars.outputs.tag }}.tgz" "oci://ghcr.io/${{ github.repository }}"
-
-      - name: Push latest tag for main branch
-        if: steps.vars.outputs.push_latest == 'true'
-        run: |
-          # Create a copy of the chart with 'latest' version
-          helm package "${{ steps.chart.outputs.dir }}" \
-            --version "latest" \
-            --app-version "${{ steps.vars.outputs.tag }}" \
-            --destination dist
-          helm push "dist/${{ steps.chart.outputs.name }}-latest.tgz" "oci://ghcr.io/${{ github.repository }}"
-
->>>>>>> c250f773
+          helm push "dist/${{ steps.chart.outputs.name }}-${{ steps.vars.outputs.chart_version }}.tgz" "oci://ghcr.io/${{ github.repository }}"